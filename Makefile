<<<<<<< HEAD
.PHONY: lint format dev-setup dev-install prod-install test install-test-requirements benchmarks

# Commands
## Python
ruff	= ruff check python/ *.py
format	= ruff format python/ *.py
mypy	= mypy python/ *.py
pytest	= pytest -v
## Rust
clippy		= cargo clippy --all-features
fmt			= cargo fmt
cargo-test	= cargo test --no-default-features --features python-tests
## Docs
pdoc	= pdoc -o docs python/fastexcel
=======
.DEFAULT_GOAL := all
sources = python/fastexcel python/tests
>>>>>>> 9d9c6f49

export CARGO_TERM_COLOR=$(shell (test -t 0 && echo "always") || echo "auto")

.PHONY: .uv  ## Check that uv is installed
.uv:
	@uv -V || echo 'Please install uv: https://docs.astral.sh/uv/getting-started/installation/'

.PHONY: install  ## Install the package & dependencies with debug build
install: .uv
	uv sync --frozen --group all
	uv run maturin develop --uv -E pandas,polars

.PHONY: install-prod  ## Install the package & dependencies with release build
install-prod: .uv
	uv sync --frozen --group all
	uv run maturin develop --uv --release -E pandas,polars

.PHONY: setup-dev  ## First-time setup: install + pre-commit hooks
setup-dev: install
	uv run pre-commit install --install-hooks

.PHONY: rebuild-lockfiles  ## Rebuild lockfiles from scratch, updating all dependencies
rebuild-lockfiles: .uv
	uv lock --upgrade
	cargo update

.PHONY: build-dev  ## Build the development version of the package
build-dev:
	uv run maturin develop --uv -E pandas,polars

.PHONY: build-wheel  ## Build production wheel and install it
build-wheel:
	@rm -rf target/wheels/
	uv run maturin build --release
	@wheel=$$(ls target/wheels/*.whl); uv pip install --force-reinstall "$$wheel[pandas,polars]"

.PHONY: lint-python  ## Lint python source files
lint-python:
	uv run ruff check $(sources)
	uv run ruff format --check $(sources)
	uv run mypy $(sources)

.PHONY: lint-rust  ## Lint rust source files
lint-rust:
	cargo fmt --all -- --check
	cargo clippy

<<<<<<< HEAD
dev-install:
	maturin develop --all-features --uv -E pandas,polars
=======
.PHONY: lint  ## Lint rust and python source files
lint: lint-python lint-rust
>>>>>>> 9d9c6f49

.PHONY: format-python  ## Auto-format python source files
format-python:
	uv run ruff check --fix $(sources)
	uv run ruff format $(sources)

.PHONY: format-rust  ## Auto-format rust source files
format-rust:
	cargo fmt
	cargo clippy --fix --lib -p fastexcel --allow-dirty --allow-staged

.PHONY: format  ## Auto-format python and rust source files
format: format-rust format-python

.PHONY: test-python  ## Run python tests
test-python: build-dev
	uv run pytest

.PHONY: test-rust  ## Run rust tests
test-rust:
	cargo test --no-default-features --features tests

.PHONY: test  ## Run all tests
test: test-rust test-python

.PHONY: doc-serve  ## Serve documentation with live reload
doc-serve: build-dev
	uv run pdoc python/fastexcel

.PHONY: doc  ## Build documentation
doc: build-dev
	uv run pdoc -o docs python/fastexcel

.PHONY: all  ## Run the standard set of checks performed in CI
all: format build-dev lint test

.PHONY: benchmarks  ## Run benchmarks
benchmarks: build-wheel
	uv run pytest ./python/tests/benchmarks/speed.py

.PHONY: clean  ## Clear local caches and build artifacts
clean:
	rm -rf `find . -name __pycache__`
	rm -f `find . -type f -name '*.py[co]' `
	rm -f `find . -type f -name '*~' `
	rm -f `find . -type f -name '.*~' `
	rm -rf .cache
	rm -rf htmlcov
	rm -rf .pytest_cache
	rm -rf *.egg-info
	rm -f .coverage
	rm -f .coverage.*
	rm -rf build
	rm -rf perf.data*
	rm -rf python/fastexcel/*.so

.PHONY: help  ## Display this message
help:
	@grep -E \
		'^.PHONY: .*?## .*$$' $(MAKEFILE_LIST) | \
		sort | \
		awk 'BEGIN {FS = ".PHONY: |## "}; {printf "\033[36m%-19s\033[0m %s\n", $$2, $$3}'<|MERGE_RESOLUTION|>--- conflicted
+++ resolved
@@ -1,22 +1,5 @@
-<<<<<<< HEAD
-.PHONY: lint format dev-setup dev-install prod-install test install-test-requirements benchmarks
-
-# Commands
-## Python
-ruff	= ruff check python/ *.py
-format	= ruff format python/ *.py
-mypy	= mypy python/ *.py
-pytest	= pytest -v
-## Rust
-clippy		= cargo clippy --all-features
-fmt			= cargo fmt
-cargo-test	= cargo test --no-default-features --features python-tests
-## Docs
-pdoc	= pdoc -o docs python/fastexcel
-=======
 .DEFAULT_GOAL := all
 sources = python/fastexcel python/tests
->>>>>>> 9d9c6f49
 
 export CARGO_TERM_COLOR=$(shell (test -t 0 && echo "always") || echo "auto")
 
@@ -27,12 +10,12 @@
 .PHONY: install  ## Install the package & dependencies with debug build
 install: .uv
 	uv sync --frozen --group all
-	uv run maturin develop --uv -E pandas,polars
+	uv run maturin develop --features __maturin --uv -E pandas,polars
 
 .PHONY: install-prod  ## Install the package & dependencies with release build
 install-prod: .uv
 	uv sync --frozen --group all
-	uv run maturin develop --uv --release -E pandas,polars
+	uv run maturin develop --features __maturin --uv --release -E pandas,polars
 
 .PHONY: setup-dev  ## First-time setup: install + pre-commit hooks
 setup-dev: install
@@ -45,7 +28,7 @@
 
 .PHONY: build-dev  ## Build the development version of the package
 build-dev:
-	uv run maturin develop --uv -E pandas,polars
+	uv run maturin build
 
 .PHONY: build-wheel  ## Build production wheel and install it
 build-wheel:
@@ -64,13 +47,8 @@
 	cargo fmt --all -- --check
 	cargo clippy
 
-<<<<<<< HEAD
-dev-install:
-	maturin develop --all-features --uv -E pandas,polars
-=======
 .PHONY: lint  ## Lint rust and python source files
 lint: lint-python lint-rust
->>>>>>> 9d9c6f49
 
 .PHONY: format-python  ## Auto-format python source files
 format-python:
@@ -86,12 +64,12 @@
 format: format-rust format-python
 
 .PHONY: test-python  ## Run python tests
-test-python: build-dev
+test-python: install
 	uv run pytest
 
 .PHONY: test-rust  ## Run rust tests
 test-rust:
-	cargo test --no-default-features --features tests
+	cargo test --no-default-features --features python-tests
 
 .PHONY: test  ## Run all tests
 test: test-rust test-python
