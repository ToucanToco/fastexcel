--- conflicted
+++ resolved
@@ -10,20 +10,12 @@
 .PHONY: install  ## Install the package & dependencies with debug build
 install: .uv
 	uv sync --frozen --group all
-<<<<<<< HEAD
-	uv run maturin develop --features __maturin --uv -E pyarrow,pandas,polars
-=======
-	uv run maturin develop --uv -E pandas,polars
->>>>>>> 377a9511
+	uv run maturin develop --uv -E pyarrow,pandas,polars
 
 .PHONY: install-prod  ## Install the package & dependencies with release build
 install-prod: .uv
 	uv sync --frozen --group all
-<<<<<<< HEAD
-	uv run maturin develop --features __maturin --uv --release -E pyarrow,pandas,polars
-=======
-	uv run maturin develop --uv --release -E pandas,polars
->>>>>>> 377a9511
+	uv run maturin develop --uv --release -E pyarrow,pandas,polars
 
 .PHONY: setup-dev  ## First-time setup: install + pre-commit hooks
 setup-dev: install
