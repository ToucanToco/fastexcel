--- conflicted
+++ resolved
@@ -1,11 +1,7 @@
 from __future__ import annotations
 
-<<<<<<< HEAD
+import typing
 from typing import Callable, Literal
-=======
-import typing
-from typing import Literal
->>>>>>> b93636ee
 
 import pyarrow as pa
 
