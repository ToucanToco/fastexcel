from __future__ import annotations

import typing
from typing import TYPE_CHECKING, Callable, Literal

if TYPE_CHECKING:
    import pyarrow as pa

DType = Literal["null", "int", "float", "string", "boolean", "datetime", "date", "duration"]
DTypeMap = dict[str | int, DType]
ColumnNameFrom = Literal["provided", "looked_up", "generated"]
DTypeFrom = Literal["provided_for_all", "provided_by_index", "provided_by_name", "guessed"]
SheetVisible = Literal["visible", "hidden", "veryhidden"]

class ColumnInfoNoDtype:
    def __init__(self, *, name: str, index: int, column_name_from: ColumnNameFrom) -> None: ...
    @property
    def name(self) -> str: ...
    @property
    def index(self) -> int: ...
    @property
    def column_name_from(self) -> ColumnNameFrom: ...

class ColumnInfo:
    def __init__(
        self,
        *,
        name: str,
        index: int,
        column_name_from: ColumnNameFrom,
        dtype: DType,
        dtype_from: DTypeFrom,
    ) -> None: ...
    @property
    def name(self) -> str: ...
    @property
    def index(self) -> int: ...
    @property
    def dtype(self) -> DType: ...
    @property
    def column_name_from(self) -> ColumnNameFrom: ...
    @property
    def dtype_from(self) -> DTypeFrom: ...

class CellError:
    @property
    def position(self) -> tuple[int, int]: ...
    @property
    def row_offset(self) -> int: ...
    @property
    def offset_position(self) -> tuple[int, int]: ...
    @property
    def detail(self) -> str: ...

class CellErrors:
    @property
    def errors(self) -> list[CellError]: ...

class _ExcelSheet:
    @property
    def name(self) -> str:
        """The name of the sheet"""
    @property
    def width(self) -> int:
        """The sheet's width"""
    @property
    def height(self) -> int:
        """The sheet's height"""
    @property
    def total_height(self) -> int:
        """The sheet's total height"""
    @property
    def offset(self) -> int:
        """The sheet's offset before data starts"""
    @property
    def selected_columns(self) -> list[ColumnInfo]:
        """The sheet's selected columns"""
    def available_columns(self) -> list[ColumnInfo]:
        """The columns available for the given sheet"""
    @property
    def specified_dtypes(self) -> DTypeMap | None:
        """The dtypes specified for the sheet"""
    @property
    def visible(self) -> SheetVisible:
        """The visibility of the sheet"""
    def to_arrow(self) -> "pa.RecordBatch":
        """Converts the sheet to a pyarrow `RecordBatch`"""
    def to_arrow_with_errors(self) -> "tuple[pa.RecordBatch, CellErrors]":
        """Converts the sheet to a pyarrow `RecordBatch` with error information.

        Stores the positions of any values that cannot be parsed as the specified type and were
        therefore converted to None.
        """
    def __arrow_c_schema__(self) -> object:
        """Export the schema as an `ArrowSchema` `PyCapsule`.

        https://arrow.apache.org/docs/format/CDataInterface/PyCapsuleInterface.html#arrowschema-export

        The Arrow PyCapsule Interface enables zero-copy data exchange with
        Arrow-compatible libraries without requiring PyArrow as a dependency.
        """
    def __arrow_c_array__(self, requested_schema: object = None) -> tuple[object, object]:
        """Export the schema and data as a pair of `ArrowSchema` and `ArrowArray` `PyCapsules`.

        The optional `requested_schema` parameter allows for potential schema conversion.

        https://arrow.apache.org/docs/format/CDataInterface/PyCapsuleInterface.html#arrowarray-export

        The Arrow PyCapsule Interface enables zero-copy data exchange with
        Arrow-compatible libraries without requiring PyArrow as a dependency.
        """

class _ExcelTable:
    @property
    def name(self) -> str:
        """The name of the table"""
    @property
    def sheet_name(self) -> str:
        """The name of the sheet this table belongs to"""
    @property
    def width(self) -> int:
        """The table's width"""
    @property
    def height(self) -> int:
        """The table's height"""
    @property
    def total_height(self) -> int:
        """The table's total height"""
    @property
    def offset(self) -> int:
        """The table's offset before data starts"""
    @property
    def selected_columns(self) -> list[ColumnInfo]:
        """The table's selected columns"""
    def available_columns(self) -> list[ColumnInfo]:
        """The columns available for the given table"""
    @property
    def specified_dtypes(self) -> DTypeMap | None:
        """The dtypes specified for the table"""
    def to_arrow(self) -> "pa.RecordBatch":
        """Converts the table to a pyarrow `RecordBatch`"""
    def __arrow_c_schema__(self) -> object:
        """Export the schema as an `ArrowSchema` `PyCapsule`.

        https://arrow.apache.org/docs/format/CDataInterface/PyCapsuleInterface.html#arrowschema-export

        The Arrow PyCapsule Interface enables zero-copy data exchange with
        Arrow-compatible libraries without requiring PyArrow as a dependency.
        """

    def __arrow_c_array__(self, requested_schema: object = None) -> tuple[object, object]:
        """Export the schema and data as a pair of `ArrowSchema` and `ArrowArray` `PyCapsules`.

        The optional `requested_schema` parameter allows for potential schema conversion.

        https://arrow.apache.org/docs/format/CDataInterface/PyCapsuleInterface.html#arrowarray-export

        The Arrow PyCapsule Interface enables zero-copy data exchange with
        Arrow-compatible libraries without requiring PyArrow as a dependency.
        """

class _ExcelReader:
    """A class representing an open Excel file and allowing to read its sheets"""

    @typing.overload
    def load_sheet(
        self,
        idx_or_name: str | int,
        *,
        header_row: int | None = 0,
        column_names: list[str] | None = None,
        skip_rows: int | list[int] | Callable[[int], bool] | None = None,
        n_rows: int | None = None,
        schema_sample_rows: int | None = 1_000,
        dtype_coercion: Literal["coerce", "strict"] = "coerce",
        use_columns: list[str]
        | list[int]
        | str
        | Callable[[ColumnInfoNoDtype], bool]
        | None = None,
        dtypes: DType | DTypeMap | None = None,
        eager: Literal[False] = ...,
    ) -> _ExcelSheet: ...
    @typing.overload
    def load_sheet(
        self,
        idx_or_name: str | int,
        *,
        header_row: int | None = 0,
        column_names: list[str] | None = None,
        skip_rows: int | list[int] | Callable[[int], bool] | None = None,
        n_rows: int | None = None,
        schema_sample_rows: int | None = 1_000,
        dtype_coercion: Literal["coerce", "strict"] = "coerce",
        use_columns: list[str]
        | list[int]
        | str
        | Callable[[ColumnInfoNoDtype], bool]
        | None = None,
        dtypes: DType | DTypeMap | None = None,
        eager: Literal[True] = ...,
    ) -> pa.RecordBatch: ...
    @typing.overload
    def load_table(
        self,
        name: str,
        *,
        header_row: int | None = None,
        column_names: list[str] | None = None,
<<<<<<< HEAD
        skip_rows: int | None = None,
=======
        skip_rows: int | list[int] | Callable[[int], bool] = 0,
>>>>>>> f010a445
        n_rows: int | None = None,
        schema_sample_rows: int | None = 1_000,
        dtype_coercion: Literal["coerce", "strict"] = "coerce",
        use_columns: list[str]
        | list[int]
        | str
        | Callable[[ColumnInfoNoDtype], bool]
        | None = None,
        dtypes: DType | DTypeMap | None = None,
        eager: Literal[False] = ...,
    ) -> _ExcelTable: ...
    @typing.overload
    def load_table(
        self,
        name: str,
        *,
        header_row: int | None = None,
        column_names: list[str] | None = None,
<<<<<<< HEAD
        skip_rows: int | None = None,
=======
        skip_rows: int | list[int] | Callable[[int], bool] = 0,
>>>>>>> f010a445
        n_rows: int | None = None,
        schema_sample_rows: int | None = 1_000,
        dtype_coercion: Literal["coerce", "strict"] = "coerce",
        use_columns: list[str]
        | list[int]
        | str
        | Callable[[ColumnInfoNoDtype], bool]
        | None = None,
        dtypes: DType | DTypeMap | None = None,
        eager: Literal[True] = ...,
    ) -> pa.RecordBatch: ...
    @property
    def sheet_names(self) -> list[str]: ...
    def table_names(self, sheet_name: str | None = None) -> list[str]: ...

def read_excel(source: str | bytes) -> _ExcelReader:
    """Reads an excel file and returns an ExcelReader"""

__version__: str

# Exceptions
class FastExcelError(Exception): ...
class UnsupportedColumnTypeCombinationError(FastExcelError): ...
class CannotRetrieveCellDataError(FastExcelError): ...
class CalamineCellError(FastExcelError): ...
class CalamineError(FastExcelError): ...
class SheetNotFoundError(FastExcelError): ...
class ColumnNotFoundError(FastExcelError): ...
class ArrowError(FastExcelError): ...
class InvalidParametersError(FastExcelError): ...<|MERGE_RESOLUTION|>--- conflicted
+++ resolved
@@ -207,11 +207,7 @@
         *,
         header_row: int | None = None,
         column_names: list[str] | None = None,
-<<<<<<< HEAD
-        skip_rows: int | None = None,
-=======
-        skip_rows: int | list[int] | Callable[[int], bool] = 0,
->>>>>>> f010a445
+        skip_rows: int | list[int] | Callable[[int], bool] | None = None,
         n_rows: int | None = None,
         schema_sample_rows: int | None = 1_000,
         dtype_coercion: Literal["coerce", "strict"] = "coerce",
@@ -230,11 +226,7 @@
         *,
         header_row: int | None = None,
         column_names: list[str] | None = None,
-<<<<<<< HEAD
-        skip_rows: int | None = None,
-=======
-        skip_rows: int | list[int] | Callable[[int], bool] = 0,
->>>>>>> f010a445
+        skip_rows: int | list[int] | Callable[[int], bool] | None = None,
         n_rows: int | None = None,
         schema_sample_rows: int | None = 1_000,
         dtype_coercion: Literal["coerce", "strict"] = "coerce",
