--- conflicted
+++ resolved
@@ -13,12 +13,11 @@
     "<NA>", "N/A", "NA", "NULL", "NaN", "None", "n/a", "nan", "null",
 ];
 
-<<<<<<< HEAD
 fn get_cell_type<DT: CellType + Debug + DataType>(
     data: &Range<DT>,
     row: usize,
     col: usize,
-) -> Result<ArrowDataType> {
+) -> FastExcelResult<ArrowDataType> {
     let cell = data
         .get((row, col))
         .with_context(|| format!("Could not retrieve data at ({row},{col})"))?;
@@ -29,31 +28,14 @@
     } else if cell.is_string() {
         if NULL_STRING_VALUES.contains(&cell.get_string().unwrap()) {
             Ok(ArrowDataType::Null)
-=======
-fn get_cell_type(data: &Range<CalData>, row: usize, col: usize) -> FastExcelResult<ArrowDataType> {
-    let cell = data
-        .get((row, col))
-        .ok_or_else(|| FastExcelErrorKind::CannotRetrieveCellData(row, col))?;
-
-    match cell {
-        CalData::Int(_) => Ok(ArrowDataType::Int64),
-        CalData::Float(_) => Ok(ArrowDataType::Float64),
-        CalData::String(v) => match v {
-            v if NULL_STRING_VALUES.contains(&v.as_str()) => Ok(ArrowDataType::Null),
-            _ => Ok(ArrowDataType::Utf8),
-        },
-        CalData::Bool(_) => Ok(ArrowDataType::Boolean),
-        // Since calamine 0.24.0, a new ExcelDateTime exists for the Datetime type. It can either be
-        // a duration or a datatime
-        CalData::DateTime(excel_datetime) => Ok(if excel_datetime.is_datetime() {
-            ArrowDataType::Timestamp(TimeUnit::Millisecond, None)
->>>>>>> 6d76a195
         } else {
             Ok(ArrowDataType::Utf8)
         }
     } else if cell.is_bool() {
         Ok(ArrowDataType::Boolean)
     } else if cell.is_datetime() {
+        // Since calamine 0.24.0, a new ExcelDateTime exists for the Datetime type. It can either be
+        // a duration or a datatime
         cell.get_datetime()
             .ok_or(anyhow!("could not get datetime value from cell: {cell:?}"))
             .map(|excel_datetime| {
@@ -72,7 +54,6 @@
             // NOTE: not using the Date64 type on purpose, as pyarrow converts it to a datetime
             // rather than a date
             None => Ok(ArrowDataType::Date32),
-<<<<<<< HEAD
         }
     }
     // Simple durations
@@ -84,17 +65,6 @@
         Ok(ArrowDataType::Null)
     } else {
         Err(anyhow!("Error in calamine cell: {cell:?}"))
-=======
-        },
-        // A simple duration
-        CalData::DurationIso(_) => Ok(ArrowDataType::Duration(TimeUnit::Millisecond)),
-        // Errors and nulls
-        CalData::Error(err) => match err {
-            CellErrorType::NA => Ok(ArrowDataType::Null),
-            _ => Err(FastExcelErrorKind::CalamineCellError(err.to_owned()).into()),
-        },
-        CalData::Empty => Ok(ArrowDataType::Null),
->>>>>>> 6d76a195
     }
 }
 
