use std::{error::Error, fmt::Display};

<<<<<<< HEAD
use calamine::XlsxError;

#[derive(Debug)]
pub(crate) enum IdxOrName {
    Idx(usize),
    Name(String),
}

impl IdxOrName {
    pub(super) fn format_message(&self) -> String {
        match self {
            Self::Idx(idx) => format!("at index {idx}"),
            Self::Name(name) => format!("with name \"{name}\""),
        }
    }
}
=======
use crate::types::idx_or_name::IdxOrName;
>>>>>>> daeba5b1

#[derive(Debug)]
pub(crate) enum FastExcelErrorKind {
    UnsupportedColumnTypeCombination(String),
    CannotRetrieveCellData(usize, usize),
    CalamineCellError(calamine::CellErrorType),
    CalamineError(calamine::Error),
    SheetNotFound(IdxOrName),
    ColumnNotFound(IdxOrName),
    // Arrow errors can be of several different types (arrow::error::Error, PyError), and having
    // the actual type has not much value for us, so we just store a string context
    ArrowError(String),
    InvalidParameters(String),
    Internal(String),
}

impl Display for FastExcelErrorKind {
    fn fmt(&self, f: &mut std::fmt::Formatter<'_>) -> std::fmt::Result {
        match self {
            FastExcelErrorKind::UnsupportedColumnTypeCombination(detail) => {
                write!(f, "unsupported column type combination: {detail}")
            }
            FastExcelErrorKind::CannotRetrieveCellData(row, col) => {
                write!(f, "cannot retrieve cell data at ({row}, {col})")
            }
            FastExcelErrorKind::CalamineCellError(calamine_error) => {
                write!(f, "calamine cell error: {calamine_error}")
            }
            FastExcelErrorKind::CalamineError(calamine_error) => {
                write!(f, "calamine error: {calamine_error}")
            }
            FastExcelErrorKind::SheetNotFound(idx_or_name) => {
                let message = idx_or_name.format_message();
                write!(f, "sheet {message} not found")
            }
            FastExcelErrorKind::ColumnNotFound(idx_or_name) => {
                let message = idx_or_name.format_message();
                write!(f, "column {message} not found")
            }
            FastExcelErrorKind::ArrowError(err) => write!(f, "arrow error: {err}"),
            FastExcelErrorKind::InvalidParameters(err) => write!(f, "invalid parameters: {err}"),
            FastExcelErrorKind::Internal(err) => write!(f, "fastexcel error: {err}"),
        }
    }
}

#[derive(Debug)]
pub(crate) struct FastExcelError {
    pub kind: FastExcelErrorKind,
    context: Vec<String>,
}

pub(crate) trait ErrorContext {
    fn with_context<S: ToString, F>(self, ctx_fn: F) -> Self
    where
        F: FnOnce() -> S;
}

impl FastExcelError {
    pub(crate) fn new(kind: FastExcelErrorKind) -> Self {
        Self {
            kind,
            context: vec![],
        }
    }
}

impl Display for FastExcelError {
    fn fmt(&self, f: &mut std::fmt::Formatter<'_>) -> std::fmt::Result {
        write!(f, "{kind}", kind = self.kind)?;
        if !self.context.is_empty() {
            writeln!(f, "\nContext:")?;

            self.context
                .iter()
                .enumerate()
                .try_for_each(|(idx, ctx_value)| writeln!(f, "    {idx}: {ctx_value}"))?;
        }
        Ok(())
    }
}

impl Error for FastExcelError {}

impl ErrorContext for FastExcelError {
    fn with_context<S: ToString, F>(mut self, ctx_fn: F) -> Self
    where
        F: FnOnce() -> S,
    {
        self.context.push(ctx_fn().to_string());
        self
    }
}

impl From<FastExcelErrorKind> for FastExcelError {
    fn from(kind: FastExcelErrorKind) -> Self {
        FastExcelError::new(kind)
    }
}

impl From<XlsxError> for FastExcelError {
    fn from(err: XlsxError) -> Self {
        FastExcelErrorKind::CalamineError(calamine::Error::Xlsx(err)).into()
    }
}

pub(crate) type FastExcelResult<T> = Result<T, FastExcelError>;

impl<T> ErrorContext for FastExcelResult<T> {
    fn with_context<S: ToString, F>(self, ctx_fn: F) -> Self
    where
        F: FnOnce() -> S,
    {
        match self {
            Ok(_) => self,
            Err(e) => Err(e.with_context(ctx_fn)),
        }
    }
}

/// Contains Python versions of our custom errors
pub(crate) mod py_errors {
    use super::FastExcelErrorKind;
    use pyo3::{create_exception, exceptions::PyException, PyResult};

    // Base fastexcel error
    create_exception!(
        _fastexcel,
        FastExcelError,
        PyException,
        "The base class for all fastexcel errors"
    );
    // Unsupported column type
    create_exception!(
        _fastexcel,
        UnsupportedColumnTypeCombinationError,
        FastExcelError,
        "Column contains an unsupported type combination"
    );
    // Cannot retrieve cell data
    create_exception!(
        _fastexcel,
        CannotRetrieveCellDataError,
        FastExcelError,
        "Data for a given cell cannot be retrieved"
    );
    // Calamine cell error
    create_exception!(
        _fastexcel,
        CalamineCellError,
        FastExcelError,
        "calamine returned an error regarding the content of the cell"
    );
    // Calamine error
    create_exception!(
        _fastexcel,
        CalamineError,
        FastExcelError,
        "Generic calamine error"
    );
    // Sheet not found
    create_exception!(
        _fastexcel,
        SheetNotFoundError,
        FastExcelError,
        "Sheet was not found"
    );
    // Sheet not found
    create_exception!(
        _fastexcel,
        ColumnNotFoundError,
        FastExcelError,
        "Column was not found"
    );
    // Arrow error
    create_exception!(
        _fastexcel,
        ArrowError,
        FastExcelError,
        "Generic arrow error"
    );
    // Invalid parameters
    create_exception!(
        _fastexcel,
        InvalidParametersError,
        FastExcelError,
        "Provided parameters are invalid"
    );
    // Internal error
    create_exception!(
        _fastexcel,
        InternalError,
        FastExcelError,
        "Internal fastexcel error"
    );

    pub(crate) trait IntoPyResult {
        type Inner;

        fn into_pyresult(self) -> PyResult<Self::Inner>;
    }

    impl<T> IntoPyResult for super::FastExcelResult<T> {
        type Inner = T;

        fn into_pyresult(self) -> PyResult<Self::Inner> {
            match self {
                Ok(ok) => Ok(ok),
                Err(err) => {
                    let message = err.to_string();
                    Err(match err.kind {
                        FastExcelErrorKind::UnsupportedColumnTypeCombination(_) => {
                            UnsupportedColumnTypeCombinationError::new_err(message)
                        }
                        FastExcelErrorKind::CannotRetrieveCellData(_, _) => {
                            CannotRetrieveCellDataError::new_err(message)
                        }
                        FastExcelErrorKind::CalamineCellError(_) => {
                            CalamineCellError::new_err(message)
                        }
                        FastExcelErrorKind::CalamineError(_) => CalamineError::new_err(message),
                        FastExcelErrorKind::SheetNotFound(_) => {
                            SheetNotFoundError::new_err(message)
                        }
                        FastExcelErrorKind::ColumnNotFound(_) => {
                            ColumnNotFoundError::new_err(message)
                        }
                        FastExcelErrorKind::ArrowError(_) => ArrowError::new_err(message),
                        FastExcelErrorKind::InvalidParameters(_) => {
                            InvalidParametersError::new_err(message)
                        }
                        FastExcelErrorKind::Internal(_) => ArrowError::new_err(message),
                    })
                }
            }
        }
    }
}<|MERGE_RESOLUTION|>--- conflicted
+++ resolved
@@ -1,25 +1,6 @@
 use std::{error::Error, fmt::Display};
 
-<<<<<<< HEAD
-use calamine::XlsxError;
-
-#[derive(Debug)]
-pub(crate) enum IdxOrName {
-    Idx(usize),
-    Name(String),
-}
-
-impl IdxOrName {
-    pub(super) fn format_message(&self) -> String {
-        match self {
-            Self::Idx(idx) => format!("at index {idx}"),
-            Self::Name(name) => format!("with name \"{name}\""),
-        }
-    }
-}
-=======
 use crate::types::idx_or_name::IdxOrName;
->>>>>>> daeba5b1
 
 #[derive(Debug)]
 pub(crate) enum FastExcelErrorKind {
