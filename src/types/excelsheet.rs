use std::{fmt::Debug, sync::Arc};

use crate::error::{
    py_errors::IntoPyResult, ErrorContext, FastExcelError, FastExcelErrorKind, FastExcelResult,
};

use arrow::{
    array::{
        Array, BooleanArray, Date32Array, DurationMillisecondArray, Float64Array, Int64Array,
        NullArray, StringArray, TimestampMillisecondArray,
    },
    datatypes::{DataType as ArrowDataType, Schema, TimeUnit},
    pyarrow::ToPyArrow,
    record_batch::RecordBatch,
};
use calamine::{CellType, Data as CalData, DataType, Range};
use chrono::NaiveDate;

use pyo3::{
    prelude::{pyclass, pymethods, PyObject, Python},
    PyResult,
};

use crate::utils::{
    arrow::arrow_schema_from_column_names_and_range, schema::get_schema_sample_rows,
};

pub(crate) enum Header {
    None,
    At(usize),
    With(Vec<String>),
}

impl Header {
    pub(crate) fn new(header_row: Option<usize>, column_names: Option<Vec<String>>) -> Self {
        match column_names {
            Some(headers) => Header::With(headers),
            None => match header_row {
                Some(row) => Header::At(row),
                None => Header::None,
            },
        }
    }

    pub(crate) fn offset(&self) -> usize {
        match self {
            Header::At(index) => index + 1,
            Header::None => 0,
            Header::With(_) => 0,
        }
    }
}

pub(crate) struct Pagination {
    skip_rows: usize,
    n_rows: Option<usize>,
}

impl Pagination {
    pub(crate) fn new<CT: CellType>(
        skip_rows: usize,
        n_rows: Option<usize>,
<<<<<<< HEAD
        range: &Range<CT>,
    ) -> Result<Self> {
=======
        range: &Range<CalData>,
    ) -> FastExcelResult<Self> {
>>>>>>> 6d76a195
        let max_height = range.height();
        if max_height < skip_rows {
            Err(FastExcelErrorKind::InvalidParameters(format!(
                "Too many rows skipped. Max height is {max_height}"
            ))
            .into())
        } else {
            Ok(Self { skip_rows, n_rows })
        }
    }

    pub(crate) fn offset(&self) -> usize {
        self.skip_rows
    }

    pub(crate) fn n_rows(&self) -> Option<usize> {
        self.n_rows
    }
}

#[pyclass(name = "_ExcelSheet")]
pub(crate) struct ExcelSheet {
    #[pyo3(get)]
    pub(crate) name: String,
    header: Header,
    pagination: Pagination,
    data: Range<CalData>,
    height: Option<usize>,
    total_height: Option<usize>,
    width: Option<usize>,
    schema_sample_rows: Option<usize>,
}

pub(crate) fn sheet_column_names_from_header_and_range<DT: CellType + DataType>(
    header: &Header,
    data: &Range<DT>,
) -> Vec<String> {
    let width = data.width();
    match header {
        Header::None => (0..width)
            .map(|col_idx| format!("__UNNAMED__{col_idx}"))
            .collect(),
        Header::At(row_idx) => (0..width)
            .map(|col_idx| {
                data.get((*row_idx, col_idx))
                    .and_then(|data| data.get_string())
                    .map(ToOwned::to_owned)
                    .unwrap_or(format!("__UNNAMED__{col_idx}"))
            })
            .collect(),
        Header::With(names) => {
            let nameless_start_idx = names.len();
            names
                .iter()
                .map(ToOwned::to_owned)
                .chain((nameless_start_idx..width).map(|col_idx| format!("__UNNAMED__{col_idx}")))
                .collect()
        }
    }
}

impl ExcelSheet {
    pub(crate) fn data(&self) -> &Range<CalData> {
        &self.data
    }

    pub(crate) fn new(
        name: String,
        data: Range<CalData>,
        header: Header,
        pagination: Pagination,
        schema_sample_rows: Option<usize>,
    ) -> Self {
        ExcelSheet {
            name,
            header,
            pagination,
            data,
            schema_sample_rows,
            height: None,
            total_height: None,
            width: None,
        }
    }

    pub(crate) fn column_names(&self) -> Vec<String> {
        sheet_column_names_from_header_and_range(&self.header, &self.data)
    }

    pub(crate) fn limit(&self) -> usize {
        let upper_bound = self.data.height();
        if let Some(n_rows) = self.pagination.n_rows {
            let limit = self.offset() + n_rows;
            if limit < upper_bound {
                return limit;
            }
        }

        upper_bound
    }

    pub(crate) fn schema_sample_rows(&self) -> usize {
        get_schema_sample_rows(self.schema_sample_rows, self.offset(), self.limit())
    }
}

fn create_boolean_array<DT: CellType + DataType>(
    data: &Range<DT>,
    col: usize,
    offset: usize,
    limit: usize,
) -> Arc<dyn Array> {
    Arc::new(BooleanArray::from_iter((offset..limit).map(|row| {
        data.get((row, col)).and_then(|cell| cell.get_bool())
    })))
}

fn create_int_array<DT: CellType + DataType>(
    data: &Range<DT>,
    col: usize,
    offset: usize,
    limit: usize,
) -> Arc<dyn Array> {
    Arc::new(Int64Array::from_iter(
        (offset..limit).map(|row| data.get((row, col)).and_then(|cell| cell.get_int())),
    ))
}

fn create_float_array<DT: CellType + DataType>(
    data: &Range<DT>,
    col: usize,
    offset: usize,
    limit: usize,
) -> Arc<dyn Array> {
    Arc::new(Float64Array::from_iter(
        (offset..limit).map(|row| data.get((row, col)).and_then(|cell| cell.as_f64())),
    ))
}

fn create_string_array<DT: CellType + DataType>(
    data: &Range<DT>,
    col: usize,
    offset: usize,
    limit: usize,
) -> Arc<dyn Array> {
    Arc::new(StringArray::from_iter((offset..limit).map(|row| {
        // NOTE: Not using cell.as_string() here because it matches the String variant last, which
        // is slower for columns containing mostly/only strings (which we expect to meet more often than
        // mixed dtype columns containing mostly numbers)
        data.get((row, col)).and_then(|cell| {
            if cell.is_string() {
                cell.get_string().map(str::to_string)
            } else {
                cell.as_string()
            }
        })
    })))
}

fn duration_type_to_i64<DT: CellType + DataType>(caldt: &DT) -> Option<i64> {
    caldt.as_duration().map(|d| d.num_milliseconds())
}

fn create_date_array<DT: CellType + DataType>(
    data: &Range<DT>,
    col: usize,
    offset: usize,
    limit: usize,
) -> Arc<dyn Array> {
    let epoch = NaiveDate::from_ymd_opt(1970, 1, 1).unwrap();
    Arc::new(Date32Array::from_iter((offset..limit).map(|row| {
        data.get((row, col))
            .and_then(|caldate| caldate.as_date())
            .and_then(|date| i32::try_from(date.signed_duration_since(epoch).num_days()).ok())
    })))
}

fn create_datetime_array<DT: CellType + DataType>(
    data: &Range<DT>,
    col: usize,
    offset: usize,
    limit: usize,
) -> Arc<dyn Array> {
    Arc::new(TimestampMillisecondArray::from_iter((offset..limit).map(
        |row| {
            data.get((row, col))
                .and_then(|caldt| caldt.as_datetime())
                .map(|dt| dt.timestamp_millis())
        },
    )))
}

fn create_duration_array<DT: CellType + DataType>(
    data: &Range<DT>,
    col: usize,
    offset: usize,
    limit: usize,
) -> Arc<dyn Array> {
    Arc::new(DurationMillisecondArray::from_iter(
        (offset..limit).map(|row| data.get((row, col)).and_then(duration_type_to_i64)),
    ))
}

impl TryFrom<&ExcelSheet> for Schema {
    type Error = FastExcelError;

    fn try_from(sheet: &ExcelSheet) -> Result<Self, Self::Error> {
        arrow_schema_from_column_names_and_range(
            sheet.data(),
            &sheet.column_names(),
            sheet.offset(),
            // If sample_rows is higher than the sheet's limit, use the limit instead
            sheet.schema_sample_rows(),
        )
    }
}

pub(crate) fn record_batch_from_data_and_schema<DT: CellType + DataType + Debug>(
    schema: Schema,
    data: &Range<DT>,
    offset: usize,
    limit: usize,
) -> Result<RecordBatch> {
    let mut iter = schema
        .fields()
        .iter()
        .enumerate()
        .map(|(col_idx, field)| {
            (
                field.name(),
                match field.data_type() {
                    ArrowDataType::Boolean => create_boolean_array(data, col_idx, offset, limit),
                    ArrowDataType::Int64 => create_int_array(data, col_idx, offset, limit),
                    ArrowDataType::Float64 => create_float_array(data, col_idx, offset, limit),
                    ArrowDataType::Utf8 => create_string_array(data, col_idx, offset, limit),
                    ArrowDataType::Timestamp(TimeUnit::Millisecond, None) => {
                        create_datetime_array(data, col_idx, offset, limit)
                    }
                    ArrowDataType::Date32 => create_date_array(data, col_idx, offset, limit),
                    ArrowDataType::Duration(TimeUnit::Millisecond) => {
                        create_duration_array(data, col_idx, offset, limit)
                    }
                    ArrowDataType::Null => Arc::new(NullArray::new(limit - offset)),
                    _ => unreachable!(),
                },
            )
        })
        .peekable();
    // If the iterable is empty, try_from_iter returns an Err
    if iter.peek().is_none() {
        Ok(RecordBatch::new_empty(Arc::new(schema)))
    } else {
        RecordBatch::try_from_iter(iter)
            .with_context(|| "could not create RecordBatch from iterable")
    }
}

impl TryFrom<&ExcelSheet> for RecordBatch {
    type Error = FastExcelError;

    fn try_from(sheet: &ExcelSheet) -> FastExcelResult<Self> {
        let offset = sheet.offset();
        let limit = sheet.limit();
        let schema = Schema::try_from(sheet)
            .with_context(|| format!("Could not build schema for sheet {}", sheet.name))?;
        let mut iter = schema
            .fields()
            .iter()
            .enumerate()
            .map(|(col_idx, field)| {
                (
                    field.name(),
                    match field.data_type() {
                        ArrowDataType::Boolean => {
                            create_boolean_array(sheet.data(), col_idx, offset, limit)
                        }
                        ArrowDataType::Int64 => {
                            create_int_array(sheet.data(), col_idx, offset, limit)
                        }
                        ArrowDataType::Float64 => {
                            create_float_array(sheet.data(), col_idx, offset, limit)
                        }
                        ArrowDataType::Utf8 => {
                            create_string_array(sheet.data(), col_idx, offset, limit)
                        }
                        ArrowDataType::Timestamp(TimeUnit::Millisecond, None) => {
                            create_datetime_array(sheet.data(), col_idx, offset, limit)
                        }
                        ArrowDataType::Date32 => {
                            create_date_array(sheet.data(), col_idx, offset, limit)
                        }
                        ArrowDataType::Duration(TimeUnit::Millisecond) => {
                            create_duration_array(sheet.data(), col_idx, offset, limit)
                        }
                        ArrowDataType::Null => Arc::new(NullArray::new(limit - offset)),
                        _ => unreachable!(),
                    },
                )
            })
            .peekable();
        // If the iterable is empty, try_from_iter returns an Err
        if iter.peek().is_none() {
            Ok(RecordBatch::new_empty(Arc::new(schema)))
        } else {
            RecordBatch::try_from_iter(iter)
                .map_err(|err| FastExcelErrorKind::ArrowError(err.to_string()).into())
                .with_context(|| format!("Could not convert sheet {} to RecordBatch", sheet.name))
        }
    }
}

#[pymethods]
impl ExcelSheet {
    #[getter]
    pub fn width(&mut self) -> usize {
        self.width.unwrap_or_else(|| {
            let width = self.data.width();
            self.width = Some(width);
            width
        })
    }

    #[getter]
    pub fn height(&mut self) -> usize {
        self.height.unwrap_or_else(|| {
            let height = self.limit() - self.offset();
            self.height = Some(height);
            height
        })
    }

    #[getter]
    pub fn total_height(&mut self) -> usize {
        self.total_height.unwrap_or_else(|| {
            let total_height = self.data.height() - self.header.offset();
            self.total_height = Some(total_height);
            total_height
        })
    }

    #[getter]
    pub fn offset(&self) -> usize {
        self.header.offset() + self.pagination.offset()
    }

    pub fn to_arrow(&self, py: Python<'_>) -> PyResult<PyObject> {
        RecordBatch::try_from(self)
            .with_context(|| format!("Could not create RecordBatch from sheet {}", self.name))
            .and_then(|rb| {
                rb.to_pyarrow(py)
                    .map_err(|err| FastExcelErrorKind::ArrowError(err.to_string()).into())
            })
            .with_context(|| {
                format!(
                    "Could not convert RecordBatch to pyarrow for sheet {}",
                    self.name
                )
            })
            .into_pyresult()
    }

    pub fn __repr__(&self) -> String {
        format!("ExcelSheet<{}>", self.name)
    }
}<|MERGE_RESOLUTION|>--- conflicted
+++ resolved
@@ -60,13 +60,8 @@
     pub(crate) fn new<CT: CellType>(
         skip_rows: usize,
         n_rows: Option<usize>,
-<<<<<<< HEAD
         range: &Range<CT>,
-    ) -> Result<Self> {
-=======
-        range: &Range<CalData>,
     ) -> FastExcelResult<Self> {
->>>>>>> 6d76a195
         let max_height = range.height();
         if max_height < skip_rows {
             Err(FastExcelErrorKind::InvalidParameters(format!(
