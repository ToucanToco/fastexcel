--- conflicted
+++ resolved
@@ -267,10 +267,6 @@
         Ok(sheet)
     }
 
-<<<<<<< HEAD
-    pub(crate) fn column_names(&self) -> Vec<String> {
-        sheet_column_names_from_header_and_range(&self.header, &self.data)
-=======
     fn get_available_columns(&self) -> Vec<String> {
         let width = self.data.width();
         match &self.header {
@@ -296,7 +292,6 @@
                     .collect()
             }
         }
->>>>>>> 5ac369e6
     }
 
     pub(crate) fn limit(&self) -> usize {
@@ -422,12 +417,8 @@
             &sheet.available_columns,
             sheet.offset(),
             // If sample_rows is higher than the sheet's limit, use the limit instead
-<<<<<<< HEAD
-            sheet.schema_sample_rows(),
-=======
             std::cmp::min(sample_rows, sheet.limit()),
             &sheet.selected_columns,
->>>>>>> 5ac369e6
         )
     }
 }
