use std::{
    fs::File,
    io::{BufReader, Cursor},
};

use arrow::{
    datatypes::{Field, Schema},
    pyarrow::ToPyArrow,
    record_batch::RecordBatch,
};
use calamine::{
    open_workbook_auto, open_workbook_auto_from_rs, Data, DataRef, Range, Reader, Sheets,
};
use pyo3::{prelude::PyObject, pyclass, pymethods, Bound, IntoPy, PyAny, PyResult, Python};

use crate::{
    error::{
        py_errors::IntoPyResult, ErrorContext, FastExcelError, FastExcelErrorKind, FastExcelResult,
    },
    types::{dtype::DTypeMap, idx_or_name::IdxOrName},
};

use crate::utils::schema::get_schema_sample_rows;

use super::excelsheet::record_batch_from_data_and_schema;
use super::excelsheet::{
    column_info::{build_available_columns, build_available_columns_info},
    sheet_data::ExcelSheetData,
};
use super::excelsheet::{ExcelSheet, Header, Pagination, SelectedColumns};

enum ExcelSheets {
    File(Sheets<BufReader<File>>),
    Bytes(Sheets<Cursor<Vec<u8>>>),
}

impl ExcelSheets {
    fn worksheet_range(&mut self, name: &str) -> FastExcelResult<Range<Data>> {
        match self {
            Self::File(sheets) => sheets.worksheet_range(name),
            Self::Bytes(sheets) => sheets.worksheet_range(name),
        }
        .map_err(|err| FastExcelErrorKind::CalamineError(err).into())
        .with_context(|| format!("Error while loading sheet {name}"))
    }

    #[allow(dead_code)]
    fn sheet_names(&self) -> Vec<String> {
        match self {
            Self::File(sheets) => sheets.sheet_names(),
            Self::Bytes(sheets) => sheets.sheet_names(),
        }
    }

    fn supports_by_ref(&self) -> bool {
        matches!(
            self,
            Self::File(Sheets::Xlsx(_)) | Self::Bytes(Sheets::Xlsx(_))
        )
    }

    fn worksheet_range_ref<'a>(&'a mut self, name: &str) -> FastExcelResult<Range<DataRef<'a>>> {
        match self {
            ExcelSheets::File(Sheets::Xlsx(sheets)) => Ok(sheets.worksheet_range_ref(name)?),
            ExcelSheets::Bytes(Sheets::Xlsx(sheets)) => Ok(sheets.worksheet_range_ref(name)?),
            _ => Err(FastExcelErrorKind::Internal(
                "sheets do not support worksheet_range_ref".to_string(),
            )
            .into()),
        }
        .with_context(|| format!("Error while loading sheet {name}"))
    }
}

#[pyclass(name = "_ExcelReader")]
pub(crate) struct ExcelReader {
    sheets: ExcelSheets,
    #[pyo3(get)]
    sheet_names: Vec<String>,
    source: String,
}

impl ExcelReader {
    fn build_selected_columns(
        use_columns: Option<&Bound<'_, PyAny>>,
    ) -> FastExcelResult<SelectedColumns> {
        use_columns.try_into().with_context(|| format!("expected selected columns to be list[str] | list[int] | str | None, got {use_columns:?}"))
    }

    // NOTE: Not implementing TryFrom here, because we're aren't building the file from the passed
    // string, but rather from the file pointed by it. Semantically, try_from_path is clearer
    pub(crate) fn try_from_path(path: &str) -> FastExcelResult<Self> {
        let sheets = open_workbook_auto(path)
            .map_err(|err| FastExcelErrorKind::CalamineError(err).into())
            .with_context(|| format!("Could not open workbook at {path}"))?;
        let sheet_names = sheets.sheet_names().to_owned();
        Ok(Self {
            sheets: ExcelSheets::File(sheets),
            sheet_names,
            source: path.to_owned(),
        })
    }

<<<<<<< HEAD
    fn build_selected_columns(use_columns: Option<&PyAny>) -> FastExcelResult<SelectedColumns> {
        use_columns.try_into().with_context(|| format!("expected selected columns to be list[str] | list[int] | str | Callable[[ColumnInfo], bool] | None, got {use_columns:?}"))
=======
    fn load_sheet_eager(
        data: &ExcelSheetData,
        pagination: Pagination,
        header: Header,
        sample_rows: Option<usize>,
        selected_columns: &SelectedColumns,
        dtypes: Option<&DTypeMap>,
    ) -> FastExcelResult<RecordBatch> {
        let offset = header.offset() + pagination.offset();
        let limit = {
            let upper_bound = data.height();
            if let Some(n_rows) = pagination.n_rows() {
                // minimum value between (offset+n_rows) and the data's height
                std::cmp::min(offset + n_rows, upper_bound)
            } else {
                upper_bound
            }
        };

        let sample_rows_limit = get_schema_sample_rows(sample_rows, offset, limit);
        let available_columns_info = build_available_columns_info(data, selected_columns, &header)?;

        let available_columns = build_available_columns(
            available_columns_info,
            data,
            offset,
            sample_rows_limit,
            dtypes,
        )?;

        let fields = available_columns
            .iter()
            .map(Into::<Field>::into)
            .collect::<Vec<_>>();

        let schema = Schema::new(fields);

        record_batch_from_data_and_schema(schema, data, offset, limit)
>>>>>>> b93636ee
    }

    #[allow(clippy::too_many_arguments)]
    fn build_sheet(
        &mut self,
        name: String,
        header_row: Option<usize>,
        column_names: Option<Vec<String>>,
        skip_rows: usize,
        n_rows: Option<usize>,
        schema_sample_rows: Option<usize>,
        use_columns: Option<&Bound<'_, PyAny>>,
        dtypes: Option<DTypeMap>,
        eager: bool,
        py: Python<'_>,
    ) -> PyResult<PyObject> {
        let header = Header::new(header_row, column_names);
        let selected_columns = Self::build_selected_columns(use_columns).into_pyresult()?;
        if eager && self.sheets.supports_by_ref() {
            let range = self.sheets.worksheet_range_ref(&name).into_pyresult()?;
            let pagination = Pagination::new(skip_rows, n_rows, &range).into_pyresult()?;
            Self::load_sheet_eager(
                &range.into(),
                pagination,
                header,
                schema_sample_rows,
                &selected_columns,
                dtypes.as_ref(),
            )
            .into_pyresult()
            .and_then(|rb| rb.to_pyarrow(py))
        } else {
            let range = self.sheets.worksheet_range(&name).into_pyresult()?;
            let pagination = Pagination::new(skip_rows, n_rows, &range).into_pyresult()?;
            let sheet = ExcelSheet::try_new(
                name,
                range.into(),
                header,
                pagination,
                schema_sample_rows,
                selected_columns,
                dtypes,
            )
            .into_pyresult()?;

            if eager {
                sheet.to_arrow(py)
            } else {
                Ok(sheet.into_py(py))
            }
        }
    }
}

impl TryFrom<&[u8]> for ExcelReader {
    type Error = FastExcelError;

    fn try_from(bytes: &[u8]) -> Result<Self, Self::Error> {
        let cursor = Cursor::new(bytes.to_vec());
        let sheets = open_workbook_auto_from_rs(cursor)
            .map_err(|err| FastExcelErrorKind::CalamineError(err).into())
            .with_context(|| "Could not open workbook from bytes")?;
        let sheet_names = sheets.sheet_names().to_owned();
        Ok(Self {
            sheets: ExcelSheets::Bytes(sheets),
            sheet_names,
            source: "bytes".to_owned(),
        })
    }
}

#[pymethods]
impl ExcelReader {
    pub fn __repr__(&self) -> String {
        format!("ExcelReader<{}>", &self.source)
    }

    #[pyo3(signature = (
        idx_or_name,
        *,
        header_row = 0,
        column_names = None,
        skip_rows = 0,
        n_rows = None,
        schema_sample_rows = 1_000,
        use_columns = None,
        dtypes = None,
        eager = false,
    ))]
    #[allow(clippy::too_many_arguments)]
    pub fn load_sheet(
        &mut self,
        idx_or_name: &Bound<'_, PyAny>,
        header_row: Option<usize>,
        column_names: Option<Vec<String>>,
        skip_rows: usize,
        n_rows: Option<usize>,
        schema_sample_rows: Option<usize>,
        use_columns: Option<&Bound<'_, PyAny>>,
        dtypes: Option<DTypeMap>,
        eager: bool,
        py: Python<'_>,
    ) -> PyResult<PyObject> {
        let name = idx_or_name
            .try_into()
            .and_then(|idx_or_name| match idx_or_name {
                IdxOrName::Name(name) => {
                    if self.sheet_names.contains(&name) {
                        Ok(name)
                    } else {
                        Err(FastExcelErrorKind::SheetNotFound(IdxOrName::Name(name.clone())).into()).with_context(||  {
                            let available_sheets = self.sheet_names.iter().map(|s| format!("\"{s}\"")).collect::<Vec<_>>().join(", ");
                            format!(
                                "Sheet \"{name}\" not found in file. Available sheets: {available_sheets}."
                            )
                        })
                    }
                }
                IdxOrName::Idx(idx) => self
                    .sheet_names
                    .get(idx)
                    .ok_or_else(|| FastExcelErrorKind::SheetNotFound(IdxOrName::Idx(idx)).into())
                    .with_context(|| {
                        format!(
                            "Sheet index {idx} is out of range. File has {} sheets.",
                            self.sheet_names.len()
                        )
                    })
                    .map(ToOwned::to_owned),
            })
            .into_pyresult()?;

        self.build_sheet(
            name,
            header_row,
            column_names,
            skip_rows,
            n_rows,
            schema_sample_rows,
            use_columns,
            dtypes,
            eager,
            py,
        )
    }
}<|MERGE_RESOLUTION|>--- conflicted
+++ resolved
@@ -84,7 +84,7 @@
     fn build_selected_columns(
         use_columns: Option<&Bound<'_, PyAny>>,
     ) -> FastExcelResult<SelectedColumns> {
-        use_columns.try_into().with_context(|| format!("expected selected columns to be list[str] | list[int] | str | None, got {use_columns:?}"))
+        use_columns.try_into().with_context(|| format!("expected selected columns to be list[str] | list[int] | str | Callable[[ColumnInfo], bool] | None, got {use_columns:?}"))
     }
 
     // NOTE: Not implementing TryFrom here, because we're aren't building the file from the passed
@@ -101,10 +101,6 @@
         })
     }
 
-<<<<<<< HEAD
-    fn build_selected_columns(use_columns: Option<&PyAny>) -> FastExcelResult<SelectedColumns> {
-        use_columns.try_into().with_context(|| format!("expected selected columns to be list[str] | list[int] | str | Callable[[ColumnInfo], bool] | None, got {use_columns:?}"))
-=======
     fn load_sheet_eager(
         data: &ExcelSheetData,
         pagination: Pagination,
@@ -143,7 +139,6 @@
         let schema = Schema::new(fields);
 
         record_batch_from_data_and_schema(schema, data, offset, limit)
->>>>>>> b93636ee
     }
 
     #[allow(clippy::too_many_arguments)]
