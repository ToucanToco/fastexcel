--- conflicted
+++ resolved
@@ -3,16 +3,13 @@
     io::{BufReader, Cursor},
 };
 
-<<<<<<< HEAD
 use arrow::{pyarrow::ToPyArrow, record_batch::RecordBatch};
 use calamine::{
     open_workbook_auto, open_workbook_auto_from_rs, Data, DataRef, Range, Reader, Sheets,
 };
+use calamine::{open_workbook_auto, open_workbook_auto_from_rs, Data, Range, Reader, Sheets};
+use calamine::{open_workbook_auto, open_workbook_auto_from_rs, Data, Range, Reader, Sheets};
 use pyo3::{prelude::PyObject, pyclass, pymethods, types::PyDict, IntoPy, PyAny, PyResult, Python};
-=======
-use calamine::{open_workbook_auto, open_workbook_auto_from_rs, Data, Range, Reader, Sheets};
-use pyo3::{pyclass, pymethods, PyAny, PyResult};
->>>>>>> e665ca2f
 
 use crate::{
     error::{
@@ -100,7 +97,6 @@
         })
     }
 
-<<<<<<< HEAD
     fn build_dtypes(raw_dtypes: Option<&PyDict>) -> FastExcelResult<Option<DTypeMap>> {
         match raw_dtypes {
             None => Ok(None),
@@ -143,10 +139,10 @@
         .with_context(|| "could not build arrow schema")?;
 
         record_batch_from_data_and_schema(schema, data, offset, limit)
-=======
+    }
+
     fn build_selected_columns(use_columns: Option<&PyAny>) -> FastExcelResult<SelectedColumns> {
         use_columns.try_into().with_context(|| format!("expected selected columns to be list[str] | list[int] | str | None, got {use_columns:?}"))
->>>>>>> e665ca2f
     }
 
     #[allow(clippy::too_many_arguments)]
@@ -159,8 +155,7 @@
         n_rows: Option<usize>,
         schema_sample_rows: Option<usize>,
         use_columns: Option<&PyAny>,
-<<<<<<< HEAD
-        dtypes: Option<&PyDict>,
+        dtypes: Option<DTypeMap>,
         eager: bool,
         py: Python<'_>,
     ) -> PyResult<PyObject> {
@@ -200,24 +195,6 @@
                 Ok(sheet.into_py(py))
             }
         }
-=======
-        dtypes: Option<DTypeMap>,
-    ) -> FastExcelResult<ExcelSheet> {
-        let range = self.sheets.worksheet_range(&name)?;
-
-        let header = Header::new(header_row, column_names);
-        let pagination = Pagination::new(skip_rows, n_rows, &range)?;
-        let selected_columns = Self::build_selected_columns(use_columns)?;
-        ExcelSheet::try_new(
-            name,
-            range,
-            header,
-            pagination,
-            schema_sample_rows,
-            selected_columns,
-            dtypes,
-        )
->>>>>>> e665ca2f
     }
 }
 
@@ -266,15 +243,10 @@
         n_rows: Option<usize>,
         schema_sample_rows: Option<usize>,
         use_columns: Option<&PyAny>,
-<<<<<<< HEAD
-        dtypes: Option<&PyDict>,
+        dtypes: Option<DTypeMap>,
         eager: bool,
         py: Python<'_>,
     ) -> PyResult<PyObject> {
-=======
-        dtypes: Option<DTypeMap>,
-    ) -> PyResult<ExcelSheet> {
->>>>>>> e665ca2f
         let name = idx_or_name
             .try_into()
             .and_then(|idx_or_name| match idx_or_name {
