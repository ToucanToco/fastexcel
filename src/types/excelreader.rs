--- conflicted
+++ resolved
@@ -98,10 +98,6 @@
 
         let header = Header::new(header_row, column_names);
         let pagination = Pagination::new(skip_rows, n_rows, &range)?;
-<<<<<<< HEAD
-
-        Ok(ExcelSheet::new(name, range, header, pagination))
-=======
         Ok(ExcelSheet::new(
             name,
             range,
@@ -109,7 +105,6 @@
             pagination,
             schema_sample_rows,
         ))
->>>>>>> 3d68ebc1
     }
 
     #[pyo3(signature = (
