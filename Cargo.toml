[package]
name = "fastexcel"
version = "0.9.1"
edition = "2021"

# See more keys and their definitions at https://doc.rust-lang.org/cargo/reference/manifest.html
[lib]
name = "fastexcel"
crate-type = ["cdylib"]

[dependencies]
calamine = { version = "0.24.0", features = ["dates"] }
chrono = { version = "0.4.34", default-features = false }
<<<<<<< HEAD
pyo3 = { version = "0.18.3", features = ["extension-module", "abi3-py38"] }
=======
pyo3 = { version = "0.20.3", features = ["extension-module", "anyhow", "abi3-py38"] }
>>>>>>> 5d33b754

[dependencies.arrow]
version = "50.0.0"
# There's a lot of stuff we don't want here, such as serde support
default-features = false
features = ["pyarrow"]

[dev-dependencies]
rstest = { version = "0.18.2", default-features = false }<|MERGE_RESOLUTION|>--- conflicted
+++ resolved
@@ -11,11 +11,7 @@
 [dependencies]
 calamine = { version = "0.24.0", features = ["dates"] }
 chrono = { version = "0.4.34", default-features = false }
-<<<<<<< HEAD
-pyo3 = { version = "0.18.3", features = ["extension-module", "abi3-py38"] }
-=======
-pyo3 = { version = "0.20.3", features = ["extension-module", "anyhow", "abi3-py38"] }
->>>>>>> 5d33b754
+pyo3 = { version = "0.20.3", features = ["extension-module", "abi3-py38"] }
 
 [dependencies.arrow]
 version = "50.0.0"
