--- conflicted
+++ resolved
@@ -11,11 +11,7 @@
 [dependencies]
 calamine = { version = "0.24.0", features = ["dates"] }
 chrono = { version = "0.4.34", default-features = false }
-<<<<<<< HEAD
-pyo3 = { version = "0.18.3", features = ["extension-module"] }
-=======
-pyo3 = { version = "0.18.3", features = ["extension-module", "anyhow", "abi3-py38"] }
->>>>>>> b7b8911b
+pyo3 = { version = "0.18.3", features = ["extension-module", "abi3-py38"] }
 
 [dependencies.arrow]
 version = "40.0.0"
