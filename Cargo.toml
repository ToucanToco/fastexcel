--- conflicted
+++ resolved
@@ -9,13 +9,8 @@
 crate-type = ["cdylib"]
 
 [dependencies]
-<<<<<<< HEAD
-anyhow = "1.0.80"
 # calamine = { version = "0.24.0", features = ["dates"] }
 calamine = { git = "https://github.com/lukapeschke/calamine", branch = "add-is-error", features = ["dates"] }
-=======
-calamine = { version = "0.24.0", features = ["dates"] }
->>>>>>> 6d76a195
 chrono = { version = "0.4.34", default-features = false }
 pyo3 = { version = "0.20.3", features = ["extension-module", "abi3-py38"] }
 
